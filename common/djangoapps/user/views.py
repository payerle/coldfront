--- conflicted
+++ resolved
@@ -12,11 +12,7 @@
 from common.djangoapps.user.forms import UserSearchForm
 from common.djangoapps.user.utils import CombinedUserSearch
 from common.djangolibs.utils import import_from_settings
-<<<<<<< HEAD
-from common.djangolibs.mail import send_email
-=======
 from common.djangolibs.mail import send_email_template
->>>>>>> 320f4e48
 
 logger = logging.getLogger(__name__)
 EMAIL_TICKET_SYSTEM_ADDRESS = import_from_settings('EMAIL_TICKET_SYSTEM_ADDRESS')
@@ -49,11 +45,7 @@
         return super().dispatch(request, *args, **kwargs)
 
     def post(self, request):
-<<<<<<< HEAD
-        send_email(
-=======
         send_email_template(
->>>>>>> 320f4e48
             'Upgrade Account Request',
             'email/upgrade_account_request.txt',
             {'user': request.user},
